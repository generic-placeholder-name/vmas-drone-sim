--- conflicted
+++ resolved
@@ -223,7 +223,6 @@
         return reward
 
     def observation(self, agent: Agent):
-<<<<<<< HEAD
         # Update distance information
         agent_index = self.get_agent_index(agent)
         current_pos = agent.state.pos
@@ -248,18 +247,6 @@
                 agent.state.vel if agent.state.vel is not None else torch.zeros(2, device=agent.device),
                 *landmark_rel_poses,
             ],
-=======
-        # get positions of all entities in this agent's reference frame
-        landmarks = self.world.landmarks[self.n_agents :]
-        observations = [
-            agent.state.pos,
-            agent.state.vel,
-            #*[landmark.state.pos - agent.state.pos for landmark in landmarks]
-        ]
-        
-        return torch.cat(
-            observations,
->>>>>>> 5162c4b3
             dim=-1,
         )
     
